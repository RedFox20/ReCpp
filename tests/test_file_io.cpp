--- conflicted
+++ resolved
@@ -1,6 +1,5 @@
 #include <fstream> // use fstream as a baseline
 #include <rpp/file_io.h>
-#include <rpp/collections.h>
 #include <rpp/tests.h>
 using namespace rpp;
 
@@ -220,29 +219,6 @@
         file::write_new(TestDir+"/folder/path/dummy.obj", "dummy");
 
         vector<string> relpaths = list_files(TestDir+"/folder/path", ".txt");
-<<<<<<< HEAD
-        AssertThat(relpaths.size(), 2u);
-        Assert(contains(relpaths, "test2.txt"));
-        Assert(contains(relpaths,  "test3.txt"));
-
-        vector<string> relpaths2 = list_files_recursive(TestDir, ".txt");
-        AssertThat(relpaths2.size(), 3u);
-        Assert(contains(relpaths2, "folder/test1.txt"));
-        Assert(contains(relpaths2, "folder/path/test2.txt"));
-        Assert(contains(relpaths2, "folder/path/test3.txt"));
-
-        string fullpath = full_path(TestDir);
-        vector<string> fullpaths = list_files_fullpath(TestDir+"/folder/path", ".txt");
-        AssertThat(fullpaths.size(), 2u);
-        Assert(contains(fullpaths, path_combine(fullpath,"folder/path/test2.txt")));
-        Assert(contains(fullpaths, path_combine(fullpath,"folder/path/test3.txt")));
-
-        vector<string> fullpaths2 = list_files_fullpath_recursive(TestDir, ".txt");
-        AssertThat(fullpaths2.size(), 3u);
-        Assert(contains(fullpaths2, path_combine(fullpath,"folder/test1.txt")));
-        Assert(contains(fullpaths2, path_combine(fullpath,"folder/path/test2.txt")));
-        Assert(contains(fullpaths2, path_combine(fullpath,"folder/path/test3.txt")));
-=======
         sort(relpaths.begin(), relpaths.end());
         AssertThat(relpaths.size(), 2u);
         AssertThat(relpaths.front(), "test2.txt");
@@ -268,7 +244,6 @@
         AssertThat(fullpaths2[0], path_combine(fullpath,"folder/test1.txt"));
         AssertThat(fullpaths2[1], path_combine(fullpath,"folder/path/test2.txt"));
         AssertThat(fullpaths2[2], path_combine(fullpath,"folder/path/test3.txt"));
->>>>>>> ca8e1d27
 
         vector<string> dirs, files;
         list_alldir(dirs, files, TestDir+"", true);
