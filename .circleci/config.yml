--- conflicted
+++ resolved
@@ -10,13 +10,8 @@
       - run: pipenv install mama
       - run: sudo apt-get install clang-12 libc++-12-dev libc++abi-12-dev -y
       - run: make configure-cmake
-<<<<<<< HEAD
-      - run: pipenv run mama build clang verbose
+      - run: pipenv run mama clang verbose build
       - run: pipenv run mama clang verbose test="--verbosity=2"
-=======
-      - run: pipenv run mama build clang
-      - run: pipenv run mama clang test="--verbosity=2"
->>>>>>> 13d858b3
   gcc:
     docker:
       - image: cimg/python:3.10
@@ -27,13 +22,8 @@
       - run: pipenv install mama
       - run: sudo apt-get install gcc-11 -y
       - run: make configure-cmake
-<<<<<<< HEAD
-      - run: pipenv run mama build gcc verbose
+      - run: pipenv run mama gcc verbose build
       - run: pipenv run mama gcc verbose test="--verbosity=2"
-=======
-      - run: pipenv run mama build gcc
-      - run: pipenv run mama gcc test="--verbosity=2"
->>>>>>> 13d858b3
 workflows:
   version: 2
   build_all:
